//! # BackingStore
//!
//! The `BackingStore` trait provides the interfaces for storing user
//! credentials.  Default implementations are provided for plain text files and
//! in-memory storage.

<<<<<<< HEAD
=======
#![forbid(unsafe_code)]

>>>>>>> 6f3a3ca6
extern crate fs2;
extern crate libc;
extern crate pwhash;

use fs2::FileExt;
use pwhash::bcrypt;
use std::collections::HashMap;
use std::convert::From;
use std::fmt::Debug;
use std::fs::{File, OpenOptions};
use std::io::{BufWriter, Read, Write};
use std::sync::Mutex;
use std::vec::IntoIter;
use std::{fs, io};

#[cfg(unix)]
use std::os::unix::fs::OpenOptionsExt;

#[cfg(windows)]
use std::os::windows::fs::OpenOptionsExt;

#[derive(Debug)]
pub enum BackingStoreError {
    NoSuchUser,
    MissingData,
    Locked,
    UserExists,
    IO(io::Error),
    Mutex,
    Hash(pwhash::error::Error),
}

impl PartialEq for BackingStoreError {
    fn eq(&self, other: &BackingStoreError) -> bool {
        match (self, other) {
            (&BackingStoreError::NoSuchUser, &BackingStoreError::NoSuchUser)
            | (&BackingStoreError::MissingData, &BackingStoreError::MissingData)
            | (&BackingStoreError::Locked, &BackingStoreError::Locked)
            | (&BackingStoreError::UserExists, &BackingStoreError::UserExists)
            | (&BackingStoreError::IO(_), &BackingStoreError::IO(_))
            | (&BackingStoreError::Mutex, &BackingStoreError::Mutex)
            | (&BackingStoreError::Hash(_), &BackingStoreError::Hash(_)) => true,
            _ => false,
        }
    }
}

impl From<io::Error> for BackingStoreError {
    fn from(err: io::Error) -> BackingStoreError {
        BackingStoreError::IO(err)
    }
}

impl From<pwhash::error::Error> for BackingStoreError {
    fn from(err: pwhash::error::Error) -> BackingStoreError {
        BackingStoreError::Hash(err)
    }
}

/// The `BackingStore` doesn't know about user-IDs vs usernames: the consumer of
/// websession is responsible for being able to change usernames w/o affecting
/// user-IDs.
///
/// N.B., implementors of BackingStore provide a `new` that gets whatever is
/// needed to connect to the store.
///
<<<<<<< HEAD
/// In general, the BackingStore will be accessed in a multi-threaded
/// environment, so a Mutex or RwLock will probably be needed by implementers.
pub trait BackingStore: Debug {
    /// Encrypt unencrypted credentials.  For passwords, this would be a sound
    /// hashing function.  For some credentials, such as public keys, additional
    /// encryption may be unneeded.
=======
/// In general, the BackingStore will be accessed in a multi-threaded environment, so a Mutex or RwLock will probably
/// be needed by implementers.
pub trait BackingStore: Debug {
    /// Encrypt unencrypted credentials.  For passwords, this would be a sound hashing function.  For some credentials,
    /// such as public keys, additional encryption may be unneeded.
>>>>>>> 6f3a3ca6
    fn encrypt_credentials(&self, plain: &str) -> Result<String, BackingStoreError>;

    /// Verify the credentials for the user.  Unencrypted passwords are
    /// expected, such as would be provided by a user logging in.
    fn verify(&self, user: &str, plain_cred: &str) -> Result<bool, BackingStoreError>;

<<<<<<< HEAD
    /// Get the credentials for the user. For passwords, this would be the
    /// salted hashed password.
=======
    /// Get the credentials for the user. For passwords, this would be the salted hashed password.
>>>>>>> 6f3a3ca6
    fn get_credentials(
        &self,
        user: &str,
        fail_if_locked: bool,
    ) -> Result<String, BackingStoreError>;

<<<<<<< HEAD
    /// Set new credentials for the user.  Credentials must be encrypted by
    /// `encrypt_credentials`.  If unencrypted credentials are provided, users
    /// will not be able to log in, and plain text will be stored in the backing
    /// store, creating a potential security issue.
    fn update_credentials(&self, user: &str, enc_cred: &str) -> Result<(), BackingStoreError>;

    /// Convenience method, calling `encrypt_credentials` and
    /// `update_credentials`.  The default implementation should normally be
    /// sufficient.
=======
    /// Set new credentials for the user.  Credentials must be encrypted by `encrypt_credentials`.  If unencrypted
    /// credentials are provided, users will not be able to log in, and plain text will be stored in the backing store,
    /// creating a potential security issue.
    fn update_credentials(&self, user: &str, enc_cred: &str) -> Result<(), BackingStoreError>;

    /// Convenience method, calling `encrypt_credentials` and `update_credentials`.  The default implementation should
    /// normally be sufficient.
>>>>>>> 6f3a3ca6
    fn update_credentials_plain(
        &self,
        user: &str,
        plain_cred: &str,
    ) -> Result<(), BackingStoreError> {
        let enc_cred = self.encrypt_credentials(plain_cred)?;
        self.update_credentials(user, &enc_cred)
    }

    /// Lock the user to prevent logins.  Locked users should never verify, but
    /// the password/credentials are not cleared and can be restored.
    fn lock(&self, user: &str) -> Result<(), BackingStoreError>;

    /// Check if the user is locked.
    fn is_locked(&self, user: &str) -> Result<bool, BackingStoreError>;

    /// Unlock the user, restoring the original password/credentials.
    fn unlock(&self, user: &str) -> Result<(), BackingStoreError>;

    /// Create a new user with the given credentials.  Should return
    /// `BackingStoreError::UserExists` if the user already exists.  See the
    /// comment about encrypted credentials under `update_credentials`.
    fn create_preencrypted(&self, user: &str, enc_cred: &str) -> Result<(), BackingStoreError>;

    /// Convenience method calling `encrypt_credentials` and
    /// `create_preencrypted`.  The default implementation should normally be
    /// sufficient.
    fn create_plain(&self, user: &str, plain_cred: &str) -> Result<(), BackingStoreError> {
        let enc_cred = self.encrypt_credentials(plain_cred)?;
        self.create_preencrypted(user, &enc_cred)
    }

    /// Delete the user, all stored credentials, and any other data.
    fn delete(&self, user: &str) -> Result<(), BackingStoreError>;

    /// Return a Vec of the user names. `users_iter` may be more appropriate
    /// when there are large numbers of users.  Only one of `users` or
    /// `users_iter` needs to be implemented, as the default implementations
    /// will take care of the other.  However, there may be performance reasons
    /// to implement both.
    fn users(&self) -> Result<Vec<String>, BackingStoreError> {
        self.users_iter().map(|v| v.collect())
    }

    /// Return an Iterator over the user names.  `users` may be more convenient
    /// when there are small numbers of users.  Only one of `users` or
    /// `users_iter` needs to be implemented, as the default implementations
    /// will take care of the other.  However, there may be performance reasons
    /// to implement both.
    fn users_iter(&self) -> Result<IntoIter<String>, BackingStoreError> {
        self.users().map(|v| v.into_iter())
    }

    /// Return whether or not the user already exists in the backing store.  May
    /// return a `BackingStoreError`, in particular,
    /// `BackingStoreError::Locked`, which means the user exists but the account
    /// is locked.
    fn check_user(&self, user: &str) -> Result<bool, BackingStoreError>;
}

#[derive(Debug)]
/// File based backing store.
pub struct FileBackingStore {
    filename: Mutex<String>,
}

#[cfg(unix)]
macro_rules! fbs_options {
    ($x:expr) => {
        $x.mode(0o600).custom_flags(libc::O_NOFOLLOW)
    };
}

#[cfg(windows)]
macro_rules! fbs_options {
    ($x:expr) => {
        $x.share_mode(0)
    };
}

impl FileBackingStore {

    /// Create a new file based backing store with the given file.  The file
    /// must already exist, and is assumed to have appropriate permissions.
    pub fn new(filename: &str) -> FileBackingStore {
        let fname = filename.to_string();
        FileBackingStore {
            filename: Mutex::new(fname),
        }
    }

    // It would be nice if we allowed retries and/or sleep times, but that
    // breaks the API.  Right now, let's go with "worse is better" and force the
    // caller to manage this.
    fn load_file(&self) -> Result<String, BackingStoreError> {
        let fname = self.filename.lock().map_err(|_| BackingStoreError::Mutex)?;
        let name = fname.to_string();
        let mut buf = String::new();
        let mut f = File::open(name)?;
        f.lock_shared()?;
        f.read_to_string(&mut buf)?;
        Ok(buf)
    }

<<<<<<< HEAD
    /// Returns the password of the user in question, if they're found (and
    /// unlocked, when `fail_if_locked` is `true`).  Returns MissingData if the
    /// password file is missing a password, or Locked if they're found but
    /// locked.
=======
    /// Returns the password of the user in question, if they're found (and unlocked, when `fail_if_locked` is `true`).
    /// Returns MissingData if the password file is missing a password, or Locked if they're found but locked.
>>>>>>> 6f3a3ca6
    fn line_has_user(
        line: &str,
        user: &str,
        fail_if_locked: bool,
    ) -> Result<Option<String>, BackingStoreError> {
        let v: Vec<&str> = line.splitn(2, ':').collect();
        let fixed_user = FileBackingStore::fix_username(user);
        if v.len() < 2 {
            // it's not okay for users to have empty passwords
            Err(BackingStoreError::MissingData)
        } else if v[0] == fixed_user {
            if fail_if_locked && FileBackingStore::hash_is_locked(v[1]) {
                Err(BackingStoreError::Locked)
            } else {
                Ok(Some(v[1].to_string()))
            }
        } else {
            Ok(None)
        }
    }

    fn hash_is_locked(hash: &str) -> bool {
        hash.starts_with('!')
    }

<<<<<<< HEAD
    // Fix usernames so that no illegal characters or strings enter the backing
    // store.  I'd like all `BackingStore` implementations to implement this,
    // but I can't figure out how to do this generically while still allowing
    // users to override it, so for now, it's here as an example.
=======
    // Fix usernames so that no illegal characters or strings enter the backing store.  I'd like all `BackingStore`
    // implementations to implement this, but I can't figure out how to do this generically while still allowing users
    // to override it, so for now, it's here as an example.
>>>>>>> 6f3a3ca6
    fn fix_username(user: &str) -> String {
        user.replace("\n", "\u{FFFD}").replace(":", "\u{FFFFD}")
    }

    fn create_safe(filename: &str) -> Result<File, BackingStoreError> {
        let newf;

        let mut opts = OpenOptions::new();
        let o = fbs_options!(opts.create_new(true).write(true));
        loop {
            if match fs::remove_file(&filename) {
                Ok(_) => true,
                Err(ref e) if e.kind() == io::ErrorKind::NotFound => true,
                Err(ref e) if e.kind() == io::ErrorKind::Interrupted => false,
                Err(e) => return Err(BackingStoreError::IO(e)),
            } {
                match o.open(&filename) {
                    Ok(x) => {
                        newf = x;
                        break;
                    }
                    Err(ref e) if e.kind() == io::ErrorKind::Interrupted => continue,
                    Err(ref e) if e.kind() == io::ErrorKind::AlreadyExists => continue,
                    Err(e) => return Err(BackingStoreError::IO(e)),
                }
            }
        }

        // There might be a race here, but we should be opening the file with
        // secure permissions, so it's probably okay.  N.B., ACLs (under both
        // Linux and Windows) may not be captured properly here.
        newf.set_permissions(fs::metadata(filename)?.permissions())?;
        newf.lock_exclusive()?;
        Ok(newf)
    }

<<<<<<< HEAD
    /// - To make a new user, supply:
    ///       username, Some(password), None
    /// - To change an existing user's password, supply:
    ///       username, Some(password), Some(fail_if_locked)
    /// - To delete a user, supply:
    ///       username, None, _
=======
    // To make a new user, supply:                    username, Some(password), None
    // To change an existing user's password, supply: username, Some(password), Some(fail_if_locked)
    // To delete a user, supply:                      username, None,           _
>>>>>>> 6f3a3ca6
    fn update_password_file(
        &self,
        username: &str,
        new_creds: Option<&str>,
        fail_if_locked: Option<bool>,
    ) -> Result<(), BackingStoreError> {
        let mut user_recorded = false;
        let fixedname = FileBackingStore::fix_username(username);

        let (create_new, change_pass, fil) = match (new_creds, fail_if_locked) {
            (Some(_), None) => (true, false, false),
            (Some(_), Some(fil)) => (false, true, fil),
            (None, Some(fil)) => (false, false, fil),
            (None, None) => (false, false, false), // It looks like they want to delete the user.
        };

        let all = self.load_file()?;
        let basename = self.filename.lock().map_err(|_| BackingStoreError::Mutex)?;
        let oldfn = basename.to_string() + ".old";
        let newfn = basename.to_string() + ".new";

<<<<<<< HEAD
        let mut backupf = FileBackingStore::create_safe(&oldfn)?;

        backupf.write(all.as_bytes())?;
        backupf.flush()?;
        drop(backupf);
=======
        {
            // In its own block because I want to drop the backup file once it was written.
            let mut backupf = FileBackingStore::create_safe(&oldfn)?;

            backupf.write_all(all.as_bytes())?;
            backupf.flush()?;
        }
>>>>>>> 6f3a3ca6

        let mut f = BufWriter::new(FileBackingStore::create_safe(&newfn)?);

        for line in all.lines() {
            match FileBackingStore::line_has_user(line, username, fil)? {
                Some(_) => {
                    if create_new {
                        // We found them.  That's bad.  Try to clean up.  It might not work.  That's okay.
                        let _ = fs::remove_file(&oldfn);
                        let _ = fs::remove_file(&newfn);
                        return Err(BackingStoreError::UserExists);
                    } else if change_pass {
                        if user_recorded {
                            // Don't write them more than once to the file.
                            warn!(
                                "{} already found in {}; removing extra line",
                                username, basename
                            );
                        } else {
                            f.write_all(fixedname.as_bytes())?;
                            f.write_all(b":")?;
                            // We checked, there are new credentials here.
                            f.write_all(new_creds.unwrap().as_bytes())?;
                            f.write_all(b"\n")?;
                        }
                    } // else we're deleting them, so don't do anything
                      // Either way, we're good now.
                    user_recorded = true;
                }
                None => {
                    f.write_all(line.as_bytes())?;
                    f.write_all(b"\n")?;
                }
            }
        }

        if create_new {
            f.write_all(fixedname.as_bytes())?;
            f.write_all(b":")?;
            // We already made sure there were some credentials in here.
            f.write_all(new_creds.unwrap().as_bytes())?;
            f.write_all(b"\n")?;
        } else if !user_recorded {
            // We didn't find them, but we were supposed to.  Try to clean up, but not very hard.
            let _ = fs::remove_file(&oldfn);
            let _ = fs::remove_file(&newfn);
            return Err(BackingStoreError::NoSuchUser);
        }

        f.flush()?;
        drop(f);

        // We now have a saved backup and a fully written new file.
        fs::rename(newfn, basename.to_string())?;
        Ok(())
    }
}

impl BackingStore for FileBackingStore {
    fn encrypt_credentials(&self, plain: &str) -> Result<String, BackingStoreError> {
        // Ok(bcrypt::hash_with(bcrypt::BcryptSetup { cost: Some(12u32), ..Default::default() }, plain)?)
        Ok(bcrypt::hash(plain)?)
    }

    fn get_credentials(
        &self,
        user: &str,
        fail_if_locked: bool,
    ) -> Result<String, BackingStoreError> {
        let pwfile = self.load_file()?;
        for line in pwfile.lines() {
            if let Some(hash) = FileBackingStore::line_has_user(line, user, fail_if_locked)? {
                return Ok(hash);
            }
            // otherwise keep looking
        }
        Err(BackingStoreError::NoSuchUser)
    }

    fn verify(&self, user: &str, plain_cred: &str) -> Result<bool, BackingStoreError> {
        let hash = self.get_credentials(user, true)?;
        Ok(bcrypt::verify(plain_cred, &hash))
    }

    fn update_credentials(&self, user: &str, enc_cred: &str) -> Result<(), BackingStoreError> {
        self.update_password_file(user, Some(enc_cred), Some(true))
    }

    fn lock(&self, user: &str) -> Result<(), BackingStoreError> {
        let mut hash = self.get_credentials(user, false)?;
        if !FileBackingStore::hash_is_locked(&hash) {
            hash.insert(0, '!');
            self.update_password_file(user, Some(&hash), Some(false))
        } else {
            // not an error to lock a locked user
            Ok(())
        }
    }

    fn is_locked(&self, user: &str) -> Result<bool, BackingStoreError> {
        let hash = self.get_credentials(user, false)?;
        Ok(FileBackingStore::hash_is_locked(&hash))
    }

    fn unlock(&self, user: &str) -> Result<(), BackingStoreError> {
        let mut hash = self.get_credentials(user, false)?;
        if FileBackingStore::hash_is_locked(&hash) {
            // It must have at least 1 char or it couldn't be locked.
            hash.remove(0);
            self.update_password_file(user, Some(&hash), Some(false))
        } else {
            // not an error to unlock an unlocked user
            Ok(())
        }
    }

    fn create_preencrypted(&self, user: &str, enc_cred: &str) -> Result<(), BackingStoreError> {
        self.update_password_file(user, Some(enc_cred), None)
    }

    /// Returns Ok(()) on deletion, Err(BackingStoreError::NoSuchUser) if they were already deleted, or IO or Mutex
    /// errors.
    fn delete(&self, user: &str) -> Result<(), BackingStoreError> {
        self.update_password_file(user, None, Some(false))
    }

    fn users(&self) -> Result<Vec<String>, BackingStoreError> {
        let mut users = Vec::new();
        let pwfile = self.load_file()?;
        for line in pwfile.lines() {
            let v: Vec<&str> = line.split(':').collect();
            if v.is_empty() {
                continue;
            } else {
                users.push(v[0].to_string());
            }
        }
        Ok(users)
    }

    fn check_user(&self, user: &str) -> Result<bool, BackingStoreError> {
        let pwfile = self.load_file()?;
        let fixeduser = FileBackingStore::fix_username(user);
        for line in pwfile.lines() {
            let v: Vec<&str> = line.split(':').collect();
            if (v.len() > 1) && (v[0] == fixeduser) {
                if FileBackingStore::hash_is_locked(v[1]) {
                    return Err(BackingStoreError::Locked);
                } else {
                    return Ok(true);
                }
            }
        }
        Ok(false)
    }
}

#[derive(Debug)]
struct MemoryEntry {
    credentials: String,
    locked: bool,
}

/// In memory backing store. Does not persist across restarts. Mostly
/// useful for testing.
#[derive(Debug, Default)]
pub struct MemoryBackingStore {
    users: Mutex<HashMap<String, MemoryEntry>>,
}

impl MemoryBackingStore {
    /// Create a new in memory backing store.
    pub fn new() -> MemoryBackingStore {
        MemoryBackingStore {
            users: Mutex::new(HashMap::new()),
        }
    }

    /* The more I look at this, the less it seems to be a good idea, */
    /*
    /// Exports the contents as a string, which happens to match the format
    /// used by the FileBackingStore implementation.
    pub fn to_string(&self) -> Result<String, BackingStoreError> {
        let mut rv = String::new();
        let hashmap = self.users.lock().map_err(|_| BackingStoreError::Mutex)?;
        for (key, val) in hashmap.iter() {
            rv += key;
            rv.push(':');
            if val.locked {
                rv.push('!');
            }
            // Since we're the consumer, we don't have to care about \n vs \r\n.
            rv += &val.credentials;
            rv.push('\n');
        }
        Ok(rv)
    }
    */
}

impl BackingStore for MemoryBackingStore {
    fn encrypt_credentials(&self, plain: &str) -> Result<String, BackingStoreError> {
        // Ok(bcrypt::hash_with(bcrypt::BcryptSetup { cost: Some(12u32), ..Default::default() }, plain)?)
        Ok(bcrypt::hash(plain)?)
    }

    fn get_credentials(
        &self,
        user: &str,
        fail_if_locked: bool,
    ) -> Result<String, BackingStoreError> {
        let hashmap = self.users.lock().map_err(|_| BackingStoreError::Mutex)?;
        match hashmap.get(user) {
            Some(entry) => {
                if !(fail_if_locked && entry.locked) {
                    Ok(entry.credentials.to_string())
                } else {
                    Err(BackingStoreError::Locked)
                }
            }
            None => Err(BackingStoreError::NoSuchUser),
        }
    }

    fn verify(&self, user: &str, plain_cred: &str) -> Result<bool, BackingStoreError> {
        let creds = self.get_credentials(user, true)?;
        Ok(bcrypt::verify(plain_cred, &creds))
    }

    fn update_credentials(&self, user: &str, enc_cred: &str) -> Result<(), BackingStoreError> {
        let mut hashmap = self.users.lock().map_err(|_| BackingStoreError::Mutex)?;
        match hashmap.get_mut(user) {
            Some(entry) => {
                if entry.locked {
                    Err(BackingStoreError::Locked)
                } else {
                    entry.credentials = enc_cred.to_string();
                    Ok(())
                }
<<<<<<< HEAD
            },
=======
            }
>>>>>>> 6f3a3ca6
            None => Err(BackingStoreError::NoSuchUser),
        }
    }

    fn lock(&self, user: &str) -> Result<(), BackingStoreError> {
        let mut hashmap = self.users.lock().map_err(|_| BackingStoreError::Mutex)?;
        match hashmap.get_mut(user) {
            Some(entry) => {
                entry.locked = true;
                Ok(())
            }
            None => Err(BackingStoreError::NoSuchUser),
        }
    }

    fn is_locked(&self, user: &str) -> Result<bool, BackingStoreError> {
        let hashmap = self.users.lock().map_err(|_| BackingStoreError::Mutex)?;
        match hashmap.get(user) {
            Some(entry) => Ok(entry.locked),
            None => Err(BackingStoreError::NoSuchUser),
        }
    }

    fn unlock(&self, user: &str) -> Result<(), BackingStoreError> {
        let mut hashmap = self.users.lock().map_err(|_| BackingStoreError::Mutex)?;
        match hashmap.get_mut(user) {
            Some(entry) => {
                entry.locked = false;
                Ok(())
            }
            None => Err(BackingStoreError::NoSuchUser),
        }
    }

    fn create_preencrypted(&self, user: &str, enc_cred: &str) -> Result<(), BackingStoreError> {
        let mut hashmap = self.users.lock().map_err(|_| BackingStoreError::Mutex)?;
        if hashmap.contains_key(user) {
            Err(BackingStoreError::UserExists)
        } else {
            hashmap.insert(
                user.to_string(),
                MemoryEntry {
                    credentials: enc_cred.to_string(),
                    locked: false,
                },
            );
            Ok(())
        }
    }

    fn delete(&self, user: &str) -> Result<(), BackingStoreError> {
        let mut hashmap = self.users.lock().map_err(|_| BackingStoreError::Mutex)?;
        match hashmap.remove(user) {
            Some(_) => Ok(()),
            None => Err(BackingStoreError::NoSuchUser),
        }
    }

    fn users(&self) -> Result<Vec<String>, BackingStoreError> {
        let hashmap = self.users.lock().map_err(|_| BackingStoreError::Mutex)?;
        Ok(hashmap.keys().cloned().collect::<Vec<String>>())
    }

    fn check_user(&self, user: &str) -> Result<bool, BackingStoreError> {
        let hashmap = self.users.lock().map_err(|_| BackingStoreError::Mutex)?;
        if let Some(u) = hashmap.get(user) {
            if u.locked {
                Err(BackingStoreError::Locked)
            } else {
                Ok(true)
            }
        } else {
            Ok(false)
        }
    }
}

// Note that these tests do not set permissions on the (temporary) password
// files and use hardcoded passwords which are visible in both plaintext and in
// ciphertext.  Good practices dictate minimizing the read permissions on the
// production password file and not storing the password anywhere else, in
// plaintext or ciphertext.
#[cfg(test)]
mod test {
    extern crate rand;
<<<<<<< HEAD
    extern crate tempdir;

=======
    extern crate tempfile;

    use self::tempfile::TempDir;
>>>>>>> 6f3a3ca6
    use backingstore::test::rand::Rng;
    use backingstore::*;
    use std::collections::HashSet;
    use std::fs::File;

    fn make_filebackingstore() -> (FileBackingStore, TempDir) {
        let fullpath = TempDir::new().unwrap();
        let tp = fullpath.path().join("fbs");
        let path = tp.to_str().unwrap();
        let _f = File::create(path);
        (FileBackingStore::new(&path), fullpath)
    }

    // Usernames with `:` and `\n` in them are now okay for the
    // `FileBackingStore` (because it will convert them).  This concern was
    // specific to the implementation of the `FileBackingStore`, which uses `:`
    // as a delimiter, but is no longer required -- with the caveat that the
    // FileBackingStore may collide usernames that the `MemoryBackingStore`
    // won't complain about.

    #[test]
    fn fbs_colons_in_usernames() {
        let (fbs, _temp) = make_filebackingstore();

        assert_eq!(
            fbs.create_plain("now:a:valid:user", "password").is_err(),
            false
        );
    }

    #[test]
    fn mbs_colons_in_usernames() {
        let mbs = MemoryBackingStore::new();
        assert_eq!(
            mbs.create_plain("now:a:good:user", "password").is_err(),
            false
        );
    }

    // Usernames and passwords with Unicode in them are okay.  There's no reason
    // they shouldn't be, but let's make sure.

    #[test]
    fn fbs_unicrud() {
        let (fbs, _temp) = make_filebackingstore();

        assert_eq!(
            fbs.create_plain("Some\u{FFFD}", "Unicode\u{2747}").is_err(),
            false
        );
    }

    #[test]
    fn fbs_create_user_plain() {
        let (fbs, _temp) = make_filebackingstore();

        assert_eq!(fbs.create_plain("user", "password").is_ok(), true);
    }

    #[test]
    fn mbs_create_user_plain() {
        let mbs = MemoryBackingStore::new();
        assert_eq!(mbs.create_plain("user", "password").is_ok(), true);
    }

    // Locked users can't authenticate.

    #[test]
    fn fbs_can_locked_login() {
        let (fbs, _temp) = make_filebackingstore();

        assert_eq!(fbs.create_plain("user", "password").is_ok(), true);
        assert_eq!(fbs.lock("user").is_ok(), true);
        assert_eq!(fbs.verify("user", "password").is_err(), true);
    }

    #[test]
    fn mbs_can_locked_login() {
        let mbs = MemoryBackingStore::new();
        assert_eq!(mbs.create_plain("user", "password").is_ok(), true);
        assert_eq!(mbs.verify("user", "password").is_err(), false);
        assert_eq!(mbs.lock("user").is_ok(), true);
        assert_eq!(mbs.verify("user", "password").is_err(), true);
    }

    #[test]
    fn fbs_check_user() {
        let (fbs, _temp) = make_filebackingstore();

        assert_eq!(fbs.create_plain("user", "password").is_ok(), true);
        assert_eq!(fbs.check_user("user").is_ok(), true);
        assert_eq!(fbs.check_user("user"), Ok(true));
        assert_eq!(fbs.check_user("missing"), Ok(false));
        assert_eq!(fbs.lock("user").is_ok(), true);
        assert_eq!(fbs.check_user("user"), Err(BackingStoreError::Locked));
    }

    #[test]
    fn mbs_check_user() {
        let mbs = MemoryBackingStore::new();
        assert_eq!(mbs.create_plain("user", "password").is_ok(), true);
        assert_eq!(mbs.check_user("user").is_ok(), true);
        assert_eq!(mbs.check_user("user"), Ok(true));
        assert_eq!(mbs.check_user("missing"), Ok(false));
        assert_eq!(mbs.lock("user").is_ok(), true);
        assert_eq!(mbs.check_user("user"), Err(BackingStoreError::Locked));
    }

    #[test]
    fn fbs_check_newline() {
        let (fbs, _temp) = make_filebackingstore();

        assert_eq!(fbs.create_plain("user\nname", "password").is_ok(), true);
        assert_eq!(fbs.check_user("user\nname").is_ok(), true);
        assert_eq!(fbs.check_user("user\nname"), Ok(true));
        assert_eq!(fbs.check_user("user\u{FFFD}name"), Ok(true));
    }

    #[test]
    fn mbs_check_newline1() {
        let mbs = MemoryBackingStore::new();

        assert_eq!(mbs.create_plain("user\nname", "password").is_ok(), true);
    }

    #[test]
    fn mbs_check_newline2() {
        let mbs = MemoryBackingStore::new();

        assert_eq!(mbs.create_plain("user\nname", "password").is_ok(), true);
        assert_eq!(mbs.check_user("user\nname").is_ok(), true);
    }

    #[test]
    fn mbs_check_newline3() {
        let mbs = MemoryBackingStore::new();

        assert_eq!(mbs.create_plain("user\nname", "password").is_ok(), true);
        assert_eq!(mbs.check_user("user\nname"), Ok(true));
    }

    #[test]
    fn fbs_fuzz_users() {
        let (fbs, _temp) = make_filebackingstore();
        let names: Vec<String> = (0..20)
            .map(|_| (0..10).map(|_| rand::random::<char>()).collect())
            .collect();
        let passwords: Vec<String> = (0..20)
            .map(|_| (0..10).map(|_| rand::random::<char>()).collect())
            .collect();
        let newpasswords: Vec<String> = (0..20)
            .map(|_| (0..10).map(|_| rand::random::<char>()).collect())
            .collect();

        let mut added: HashSet<&str> = HashSet::new();
        let mut locked: HashSet<&str> = HashSet::new();
        let mut changed: HashSet<&str> = HashSet::new();

        // Things we can do:
        // - add users
        // - lock users
        // - unlock users
        // - change passwords
        // - delete users
        // - see if a user exists

        enum Things {
            Add,
            Lock,
            Unlock,
            Change,
            Delete,
            Examine,
            Verify,
        }
        impl Things {
            fn random() -> Self {
                match rand::thread_rng().gen_range(0, 7) {
                    0 => Things::Add,
                    1 => Things::Lock,
                    2 => Things::Unlock,
                    3 => Things::Change,
                    4 => Things::Delete,
                    5 => Things::Examine,
                    _ => Things::Verify,
                }
            }
        }

<<<<<<< HEAD
        for _ in 1..25 {
            for (i, x) in names.iter().enumerate() {
                match rand::random::<Things>() {
=======
        for _ in [1..10].iter() {
            for (i, x) in names.iter().enumerate() {
                match Things::random() {
>>>>>>> 6f3a3ca6
                    Things::Add => {
                        if added.contains(&x.as_str()) {
                            assert_eq!(
                                fbs.create_plain(&x, &passwords[i]),
                                Err(BackingStoreError::UserExists)
                            );
<<<<<<< HEAD
                        } else {
                            assert_eq!(fbs.create_plain(&x, &passwords[i]), Ok(()));
                            added.insert(&x.as_str());
                        }
                    }
                    Things::Lock => {
                        if added.contains(&x.as_str()) {
                            assert_eq!(fbs.lock(&x.as_str()), Ok(()));
                            locked.insert(&x.as_str());
                        } else {
                            assert_eq!(fbs.lock(&x.as_str()), Err(BackingStoreError::NoSuchUser));
                        }
                    }
                    Things::Unlock => {
                        if added.contains(&x.as_str()) {
                            assert_eq!(fbs.unlock(&x.as_str()), Ok(()));
                            locked.remove(&x.as_str());
                        } else {
                            assert_eq!(fbs.unlock(&x.as_str()), Err(BackingStoreError::NoSuchUser));
                        }
                    }
                    Things::Change => {
                        if added.contains(&x.as_str()) {
                            if locked.contains(&x.as_str()) {
                                assert_eq!(
                                    fbs.update_credentials_plain(&x, &newpasswords[i]),
                                    Err(BackingStoreError::Locked)
                                );
                            } else {
                                assert_eq!(
                                    fbs.update_credentials_plain(&x, &newpasswords[i]),
                                    Ok(())
                                );
                                changed.insert(&x.as_str());
                            }
                        } else {
                            assert_eq!(
                                fbs.update_credentials_plain(&x, &newpasswords[i]),
                                Err(BackingStoreError::NoSuchUser)
                            );
                        }
                    }
                    Things::Delete => {
                        if added.contains(&x.as_str()) {
                            assert_eq!(fbs.delete(&x.as_str()), Ok(()));
                            locked.remove(&x.as_str());
                            changed.remove(&x.as_str());
                            added.remove(&x.as_str());
                        } else {
                            assert_eq!(fbs.delete(&x.as_str()), Err(BackingStoreError::NoSuchUser));
                        }
                    }
                    Things::Examine => {
                        if added.contains(&x.as_str()) {
                            if locked.contains(&x.as_str()) {
                                assert_eq!(
                                    fbs.check_user(&x.as_str()),
                                    Err(BackingStoreError::Locked)
                                );
                            } else {
                                assert_eq!(fbs.check_user(&x.as_str()), Ok(true));
                            }
                        } else {
                            assert_eq!(fbs.check_user(&x.as_str()), Ok(false));
                        }
                    }
                    Things::Verify => {
                        if added.contains(&x.as_str()) {
                            if changed.contains(&x.as_str()) {
                                assert_eq!(fbs.verify(&x, &passwords[i]), Ok(false));
                                assert_eq!(fbs.verify(&x, &newpasswords[i]), Ok(true));
                            } else {
                                assert_eq!(fbs.verify(&x, &passwords[i]), Ok(true));
                                assert_eq!(fbs.verify(&x, &newpasswords[i]), Ok(false));
                            }
                        } else {
=======
                        } else {
                            assert_eq!(fbs.create_plain(&x, &passwords[i]), Ok(()));
                            added.insert(&x.as_str());
                        }
                    }
                    Things::Lock => {
                        if added.contains(&x.as_str()) {
                            assert_eq!(fbs.lock(&x.as_str()), Ok(()));
                            locked.insert(&x.as_str());
                        } else {
                            assert_eq!(fbs.lock(&x.as_str()), Err(BackingStoreError::NoSuchUser));
                        }
                    }
                    Things::Unlock => {
                        if added.contains(&x.as_str()) {
                            assert_eq!(fbs.unlock(&x.as_str()), Ok(()));
                            locked.remove(&x.as_str());
                        } else {
                            assert_eq!(fbs.unlock(&x.as_str()), Err(BackingStoreError::NoSuchUser));
                        }
                    }
                    Things::Change => {
                        if added.contains(&x.as_str()) {
                            if locked.contains(&x.as_str()) {
                                assert_eq!(
                                    fbs.update_credentials_plain(&x, &newpasswords[i]),
                                    Err(BackingStoreError::Locked)
                                );
                            } else {
                                assert_eq!(
                                    fbs.update_credentials_plain(&x, &newpasswords[i]),
                                    Ok(())
                                );
                                changed.insert(&x.as_str());
                            }
                        } else {
                            assert_eq!(
                                fbs.update_credentials_plain(&x, &newpasswords[i]),
                                Err(BackingStoreError::NoSuchUser)
                            );
                        }
                    }
                    Things::Delete => {
                        if added.contains(&x.as_str()) {
                            assert_eq!(fbs.delete(&x.as_str()), Ok(()));
                            locked.remove(&x.as_str());
                            changed.remove(&x.as_str());
                            added.remove(&x.as_str());
                        } else {
                            assert_eq!(fbs.delete(&x.as_str()), Err(BackingStoreError::NoSuchUser));
                        }
                    }
                    Things::Examine => {
                        if added.contains(&x.as_str()) {
                            if locked.contains(&x.as_str()) {
                                assert_eq!(
                                    fbs.check_user(&x.as_str()),
                                    Err(BackingStoreError::Locked)
                                );
                            } else {
                                assert_eq!(fbs.check_user(&x.as_str()), Ok(true));
                            }
                        } else {
                            assert_eq!(fbs.check_user(&x.as_str()), Ok(false));
                        }
                    }
                    Things::Verify => {
                        if added.contains(&x.as_str()) {
                            if changed.contains(&x.as_str()) {
                                assert_eq!(fbs.verify(&x, &passwords[i]), Ok(false));
                                assert_eq!(fbs.verify(&x, &newpasswords[i]), Ok(true));
                            } else {
                                assert_eq!(fbs.verify(&x, &passwords[i]), Ok(true));
                                assert_eq!(fbs.verify(&x, &newpasswords[i]), Ok(false));
                            }
                        } else {
>>>>>>> 6f3a3ca6
                            assert_eq!(
                                fbs.verify(&x, &passwords[i]),
                                Err(BackingStoreError::NoSuchUser)
                            );
                            assert_eq!(
                                fbs.verify(&x, &newpasswords[i]),
                                Err(BackingStoreError::NoSuchUser)
                            );
                        }
                    }
                }
            }
        }
    }

    /// Checks a known ciphertext against a known plaintext
    #[test]
    fn check_ciphertext() {
        let (fbs, _temp) = make_filebackingstore();

        assert!(fbs
            .create_preencrypted(
                "user",
                "$2b$08$u5hkiF.YyDvO/rBYf/02eezYvWj/rxRGZISzqBL3KtgL.NECyTUom"
            )
            .is_ok());
        assert!(fbs.verify("user", "password").is_ok());
    }
}<|MERGE_RESOLUTION|>--- conflicted
+++ resolved
@@ -4,17 +4,15 @@
 //! credentials.  Default implementations are provided for plain text files and
 //! in-memory storage.
 
-<<<<<<< HEAD
-=======
 #![forbid(unsafe_code)]
 
->>>>>>> 6f3a3ca6
 extern crate fs2;
 extern crate libc;
 extern crate pwhash;
 
 use fs2::FileExt;
 use pwhash::bcrypt;
+use std::{fs, io};
 use std::collections::HashMap;
 use std::convert::From;
 use std::fmt::Debug;
@@ -22,7 +20,6 @@
 use std::io::{BufWriter, Read, Write};
 use std::sync::Mutex;
 use std::vec::IntoIter;
-use std::{fs, io};
 
 #[cfg(unix)]
 use std::os::unix::fs::OpenOptionsExt;
@@ -75,39 +72,26 @@
 /// N.B., implementors of BackingStore provide a `new` that gets whatever is
 /// needed to connect to the store.
 ///
-<<<<<<< HEAD
 /// In general, the BackingStore will be accessed in a multi-threaded
 /// environment, so a Mutex or RwLock will probably be needed by implementers.
 pub trait BackingStore: Debug {
     /// Encrypt unencrypted credentials.  For passwords, this would be a sound
     /// hashing function.  For some credentials, such as public keys, additional
     /// encryption may be unneeded.
-=======
-/// In general, the BackingStore will be accessed in a multi-threaded environment, so a Mutex or RwLock will probably
-/// be needed by implementers.
-pub trait BackingStore: Debug {
-    /// Encrypt unencrypted credentials.  For passwords, this would be a sound hashing function.  For some credentials,
-    /// such as public keys, additional encryption may be unneeded.
->>>>>>> 6f3a3ca6
     fn encrypt_credentials(&self, plain: &str) -> Result<String, BackingStoreError>;
 
     /// Verify the credentials for the user.  Unencrypted passwords are
     /// expected, such as would be provided by a user logging in.
     fn verify(&self, user: &str, plain_cred: &str) -> Result<bool, BackingStoreError>;
 
-<<<<<<< HEAD
     /// Get the credentials for the user. For passwords, this would be the
     /// salted hashed password.
-=======
-    /// Get the credentials for the user. For passwords, this would be the salted hashed password.
->>>>>>> 6f3a3ca6
     fn get_credentials(
         &self,
         user: &str,
         fail_if_locked: bool,
     ) -> Result<String, BackingStoreError>;
 
-<<<<<<< HEAD
     /// Set new credentials for the user.  Credentials must be encrypted by
     /// `encrypt_credentials`.  If unencrypted credentials are provided, users
     /// will not be able to log in, and plain text will be stored in the backing
@@ -117,15 +101,6 @@
     /// Convenience method, calling `encrypt_credentials` and
     /// `update_credentials`.  The default implementation should normally be
     /// sufficient.
-=======
-    /// Set new credentials for the user.  Credentials must be encrypted by `encrypt_credentials`.  If unencrypted
-    /// credentials are provided, users will not be able to log in, and plain text will be stored in the backing store,
-    /// creating a potential security issue.
-    fn update_credentials(&self, user: &str, enc_cred: &str) -> Result<(), BackingStoreError>;
-
-    /// Convenience method, calling `encrypt_credentials` and `update_credentials`.  The default implementation should
-    /// normally be sufficient.
->>>>>>> 6f3a3ca6
     fn update_credentials_plain(
         &self,
         user: &str,
@@ -207,7 +182,6 @@
 }
 
 impl FileBackingStore {
-
     /// Create a new file based backing store with the given file.  The file
     /// must already exist, and is assumed to have appropriate permissions.
     pub fn new(filename: &str) -> FileBackingStore {
@@ -230,15 +204,10 @@
         Ok(buf)
     }
 
-<<<<<<< HEAD
     /// Returns the password of the user in question, if they're found (and
     /// unlocked, when `fail_if_locked` is `true`).  Returns MissingData if the
     /// password file is missing a password, or Locked if they're found but
     /// locked.
-=======
-    /// Returns the password of the user in question, if they're found (and unlocked, when `fail_if_locked` is `true`).
-    /// Returns MissingData if the password file is missing a password, or Locked if they're found but locked.
->>>>>>> 6f3a3ca6
     fn line_has_user(
         line: &str,
         user: &str,
@@ -264,16 +233,10 @@
         hash.starts_with('!')
     }
 
-<<<<<<< HEAD
     // Fix usernames so that no illegal characters or strings enter the backing
     // store.  I'd like all `BackingStore` implementations to implement this,
     // but I can't figure out how to do this generically while still allowing
     // users to override it, so for now, it's here as an example.
-=======
-    // Fix usernames so that no illegal characters or strings enter the backing store.  I'd like all `BackingStore`
-    // implementations to implement this, but I can't figure out how to do this generically while still allowing users
-    // to override it, so for now, it's here as an example.
->>>>>>> 6f3a3ca6
     fn fix_username(user: &str) -> String {
         user.replace("\n", "\u{FFFD}").replace(":", "\u{FFFFD}")
     }
@@ -310,18 +273,12 @@
         Ok(newf)
     }
 
-<<<<<<< HEAD
     /// - To make a new user, supply:
     ///       username, Some(password), None
     /// - To change an existing user's password, supply:
     ///       username, Some(password), Some(fail_if_locked)
     /// - To delete a user, supply:
     ///       username, None, _
-=======
-    // To make a new user, supply:                    username, Some(password), None
-    // To change an existing user's password, supply: username, Some(password), Some(fail_if_locked)
-    // To delete a user, supply:                      username, None,           _
->>>>>>> 6f3a3ca6
     fn update_password_file(
         &self,
         username: &str,
@@ -343,21 +300,11 @@
         let oldfn = basename.to_string() + ".old";
         let newfn = basename.to_string() + ".new";
 
-<<<<<<< HEAD
         let mut backupf = FileBackingStore::create_safe(&oldfn)?;
 
-        backupf.write(all.as_bytes())?;
+        backupf.write_all(all.as_bytes())?;
         backupf.flush()?;
         drop(backupf);
-=======
-        {
-            // In its own block because I want to drop the backup file once it was written.
-            let mut backupf = FileBackingStore::create_safe(&oldfn)?;
-
-            backupf.write_all(all.as_bytes())?;
-            backupf.flush()?;
-        }
->>>>>>> 6f3a3ca6
 
         let mut f = BufWriter::new(FileBackingStore::create_safe(&newfn)?);
 
@@ -597,11 +544,7 @@
                     entry.credentials = enc_cred.to_string();
                     Ok(())
                 }
-<<<<<<< HEAD
             },
-=======
-            }
->>>>>>> 6f3a3ca6
             None => Err(BackingStoreError::NoSuchUser),
         }
     }
@@ -687,16 +630,11 @@
 #[cfg(test)]
 mod test {
     extern crate rand;
-<<<<<<< HEAD
-    extern crate tempdir;
-
-=======
     extern crate tempfile;
 
-    use self::tempfile::TempDir;
->>>>>>> 6f3a3ca6
-    use backingstore::test::rand::Rng;
-    use backingstore::*;
+    use tempfile::TempDir;
+    use test::rand::Rng;
+    use crate::backingstore::*;
     use std::collections::HashSet;
     use std::fs::File;
 
@@ -839,13 +777,13 @@
     #[test]
     fn fbs_fuzz_users() {
         let (fbs, _temp) = make_filebackingstore();
-        let names: Vec<String> = (0..20)
+        let names: Vec<String> = (0..10)
             .map(|_| (0..10).map(|_| rand::random::<char>()).collect())
             .collect();
-        let passwords: Vec<String> = (0..20)
+        let passwords: Vec<String> = (0..10)
             .map(|_| (0..10).map(|_| rand::random::<char>()).collect())
             .collect();
-        let newpasswords: Vec<String> = (0..20)
+        let newpasswords: Vec<String> = (0..10)
             .map(|_| (0..10).map(|_| rand::random::<char>()).collect())
             .collect();
 
@@ -884,28 +822,24 @@
             }
         }
 
-<<<<<<< HEAD
-        for _ in 1..25 {
-            for (i, x) in names.iter().enumerate() {
-                match rand::random::<Things>() {
-=======
-        for _ in [1..10].iter() {
+        // Even with 10 users and 10 iterations, this test can take a surprising
+        // amount of time to run.  Part of that is because our hashing algorithm
+        // is supposed to be slow.
+        // cargo test -- --nocapture
+        for _ in 1..10 {
             for (i, x) in names.iter().enumerate() {
                 match Things::random() {
->>>>>>> 6f3a3ca6
                     Things::Add => {
+                        println!("\tAdd {} (already present: {})", x, added.contains(&x.as_str()));
                         if added.contains(&x.as_str()) {
-                            assert_eq!(
-                                fbs.create_plain(&x, &passwords[i]),
-                                Err(BackingStoreError::UserExists)
-                            );
-<<<<<<< HEAD
+                            assert_eq!(fbs.create_plain(&x, &passwords[i]), Err(BackingStoreError::UserExists));
                         } else {
                             assert_eq!(fbs.create_plain(&x, &passwords[i]), Ok(()));
                             added.insert(&x.as_str());
                         }
                     }
                     Things::Lock => {
+                        println!("\tLock {} (already present: {})", x, added.contains(&x.as_str()));
                         if added.contains(&x.as_str()) {
                             assert_eq!(fbs.lock(&x.as_str()), Ok(()));
                             locked.insert(&x.as_str());
@@ -914,6 +848,7 @@
                         }
                     }
                     Things::Unlock => {
+                        println!("\tUnlock {} (already present: {})", x, added.contains(&x.as_str()));
                         if added.contains(&x.as_str()) {
                             assert_eq!(fbs.unlock(&x.as_str()), Ok(()));
                             locked.remove(&x.as_str());
@@ -922,27 +857,21 @@
                         }
                     }
                     Things::Change => {
+                        println!("\tChange {} (already present: {})", x, added.contains(&x.as_str()));
                         if added.contains(&x.as_str()) {
+                            println!("\t\tlocked: {}", locked.contains(&x.as_str()));
                             if locked.contains(&x.as_str()) {
-                                assert_eq!(
-                                    fbs.update_credentials_plain(&x, &newpasswords[i]),
-                                    Err(BackingStoreError::Locked)
-                                );
+                                assert_eq!(fbs.update_credentials_plain(&x, &newpasswords[i]), Err(BackingStoreError::Locked));
                             } else {
-                                assert_eq!(
-                                    fbs.update_credentials_plain(&x, &newpasswords[i]),
-                                    Ok(())
-                                );
+                                assert_eq!(fbs.update_credentials_plain(&x, &newpasswords[i]), Ok(()));
                                 changed.insert(&x.as_str());
                             }
                         } else {
-                            assert_eq!(
-                                fbs.update_credentials_plain(&x, &newpasswords[i]),
-                                Err(BackingStoreError::NoSuchUser)
-                            );
+                            assert_eq!(fbs.update_credentials_plain(&x, &newpasswords[i]), Err(BackingStoreError::NoSuchUser));
                         }
                     }
                     Things::Delete => {
+                        println!("\tDelete {} (already present: {})", x, added.contains(&x.as_str()));
                         if added.contains(&x.as_str()) {
                             assert_eq!(fbs.delete(&x.as_str()), Ok(()));
                             locked.remove(&x.as_str());
@@ -953,12 +882,11 @@
                         }
                     }
                     Things::Examine => {
+                        println!("\tExamine {} (already present: {})", x, added.contains(&x.as_str()));
                         if added.contains(&x.as_str()) {
+                            println!("\t\tlocked: {}", locked.contains(&x.as_str()));
                             if locked.contains(&x.as_str()) {
-                                assert_eq!(
-                                    fbs.check_user(&x.as_str()),
-                                    Err(BackingStoreError::Locked)
-                                );
+                                assert_eq!(fbs.check_user(&x.as_str()), Err(BackingStoreError::Locked));
                             } else {
                                 assert_eq!(fbs.check_user(&x.as_str()), Ok(true));
                             }
@@ -967,8 +895,13 @@
                         }
                     }
                     Things::Verify => {
+                        println!("\tExamine {} (already present: {})", x, added.contains(&x.as_str()));
                         if added.contains(&x.as_str()) {
-                            if changed.contains(&x.as_str()) {
+                            println!("\t\tchanged: {}, locked: {}", changed.contains(&x.as_str()), locked.contains(&x.as_str()));
+                            if locked.contains(&x.as_str()) {
+                                assert_eq!(fbs.verify(&x, &passwords[i]), Err(BackingStoreError::Locked));
+                                assert_eq!(fbs.verify(&x, &newpasswords[i]), Err(BackingStoreError::Locked));
+                            } else if changed.contains(&x.as_str()) {
                                 assert_eq!(fbs.verify(&x, &passwords[i]), Ok(false));
                                 assert_eq!(fbs.verify(&x, &newpasswords[i]), Ok(true));
                             } else {
@@ -976,92 +909,8 @@
                                 assert_eq!(fbs.verify(&x, &newpasswords[i]), Ok(false));
                             }
                         } else {
-=======
-                        } else {
-                            assert_eq!(fbs.create_plain(&x, &passwords[i]), Ok(()));
-                            added.insert(&x.as_str());
-                        }
-                    }
-                    Things::Lock => {
-                        if added.contains(&x.as_str()) {
-                            assert_eq!(fbs.lock(&x.as_str()), Ok(()));
-                            locked.insert(&x.as_str());
-                        } else {
-                            assert_eq!(fbs.lock(&x.as_str()), Err(BackingStoreError::NoSuchUser));
-                        }
-                    }
-                    Things::Unlock => {
-                        if added.contains(&x.as_str()) {
-                            assert_eq!(fbs.unlock(&x.as_str()), Ok(()));
-                            locked.remove(&x.as_str());
-                        } else {
-                            assert_eq!(fbs.unlock(&x.as_str()), Err(BackingStoreError::NoSuchUser));
-                        }
-                    }
-                    Things::Change => {
-                        if added.contains(&x.as_str()) {
-                            if locked.contains(&x.as_str()) {
-                                assert_eq!(
-                                    fbs.update_credentials_plain(&x, &newpasswords[i]),
-                                    Err(BackingStoreError::Locked)
-                                );
-                            } else {
-                                assert_eq!(
-                                    fbs.update_credentials_plain(&x, &newpasswords[i]),
-                                    Ok(())
-                                );
-                                changed.insert(&x.as_str());
-                            }
-                        } else {
-                            assert_eq!(
-                                fbs.update_credentials_plain(&x, &newpasswords[i]),
-                                Err(BackingStoreError::NoSuchUser)
-                            );
-                        }
-                    }
-                    Things::Delete => {
-                        if added.contains(&x.as_str()) {
-                            assert_eq!(fbs.delete(&x.as_str()), Ok(()));
-                            locked.remove(&x.as_str());
-                            changed.remove(&x.as_str());
-                            added.remove(&x.as_str());
-                        } else {
-                            assert_eq!(fbs.delete(&x.as_str()), Err(BackingStoreError::NoSuchUser));
-                        }
-                    }
-                    Things::Examine => {
-                        if added.contains(&x.as_str()) {
-                            if locked.contains(&x.as_str()) {
-                                assert_eq!(
-                                    fbs.check_user(&x.as_str()),
-                                    Err(BackingStoreError::Locked)
-                                );
-                            } else {
-                                assert_eq!(fbs.check_user(&x.as_str()), Ok(true));
-                            }
-                        } else {
-                            assert_eq!(fbs.check_user(&x.as_str()), Ok(false));
-                        }
-                    }
-                    Things::Verify => {
-                        if added.contains(&x.as_str()) {
-                            if changed.contains(&x.as_str()) {
-                                assert_eq!(fbs.verify(&x, &passwords[i]), Ok(false));
-                                assert_eq!(fbs.verify(&x, &newpasswords[i]), Ok(true));
-                            } else {
-                                assert_eq!(fbs.verify(&x, &passwords[i]), Ok(true));
-                                assert_eq!(fbs.verify(&x, &newpasswords[i]), Ok(false));
-                            }
-                        } else {
->>>>>>> 6f3a3ca6
-                            assert_eq!(
-                                fbs.verify(&x, &passwords[i]),
-                                Err(BackingStoreError::NoSuchUser)
-                            );
-                            assert_eq!(
-                                fbs.verify(&x, &newpasswords[i]),
-                                Err(BackingStoreError::NoSuchUser)
-                            );
+                            assert_eq!(fbs.verify(&x, &passwords[i]), Err(BackingStoreError::NoSuchUser));
+                            assert_eq!(fbs.verify(&x, &newpasswords[i]), Err(BackingStoreError::NoSuchUser));
                         }
                     }
                 }
@@ -1069,16 +918,13 @@
         }
     }
 
-    /// Checks a known ciphertext against a known plaintext
+    // Checks a known ciphertext against a known plaintext.
+
     #[test]
     fn check_ciphertext() {
         let (fbs, _temp) = make_filebackingstore();
 
-        assert!(fbs
-            .create_preencrypted(
-                "user",
-                "$2b$08$u5hkiF.YyDvO/rBYf/02eezYvWj/rxRGZISzqBL3KtgL.NECyTUom"
-            )
+        assert!(fbs.create_preencrypted("user", "$2b$08$u5hkiF.YyDvO/rBYf/02eezYvWj/rxRGZISzqBL3KtgL.NECyTUom")
             .is_ok());
         assert!(fbs.verify("user", "password").is_ok());
     }
